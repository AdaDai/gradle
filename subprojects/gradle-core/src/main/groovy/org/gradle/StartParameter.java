/*
 * Copyright 2010 the original author or authors.
 *
 * Licensed under the Apache License, Version 2.0 (the "License");
 * you may not use this file except in compliance with the License.
 * You may obtain a copy of the License at
 *
 *      http://www.apache.org/licenses/LICENSE-2.0
 *
 * Unless required by applicable law or agreed to in writing, software
 * distributed under the License is distributed on an "AS IS" BASIS,
 * WITHOUT WARRANTIES OR CONDITIONS OF ANY KIND, either express or implied.
 * See the License for the specific language governing permissions and
 * limitations under the License.
 */

package org.gradle;

import org.apache.commons.lang.builder.EqualsBuilder;
import org.apache.commons.lang.builder.HashCodeBuilder;
import org.gradle.api.internal.artifacts.ProjectDependenciesBuildInstruction;
import org.gradle.api.logging.LogLevel;
import org.gradle.execution.BuildExecuter;
import org.gradle.execution.DefaultBuildExecuter;
import org.gradle.execution.DryRunBuildExecuter;
import org.gradle.groovy.scripts.ScriptSource;
import org.gradle.groovy.scripts.StringScriptSource;
import org.gradle.groovy.scripts.UriScriptSource;
import org.gradle.initialization.BuildFileProjectSpec;
import org.gradle.initialization.DefaultProjectSpec;
import org.gradle.initialization.ProjectDirectoryProjectSpec;
import org.gradle.initialization.ProjectSpec;
import org.gradle.util.GFileUtils;
import org.gradle.util.GUtil;

import java.io.File;
import java.util.*;

/**
 * <p>{@code StartParameter} defines the configuration used by a {@link GradleLauncher} instance to execute a build. The
 * properties of {@code StartParameter} generally correspond to the command-line options of Gradle. You pass a {@code
 * StartParameter} instance to {@link GradleLauncher#newInstance(StartParameter)} when you create a new {@code Gradle}
 * instance.</p>
 *
 * <p>You can obtain an instance of a {@code StartParameter} by either creating a new one, or duplicating an existing
 * one using {@link #newInstance} or {@link #newBuild}.</p>
 *
 * @author Hans Dockter
 * @see GradleLauncher
 */
public class StartParameter {
    public static final String GRADLE_USER_HOME_PROPERTY_KEY = "gradle.user.home";
    /**
     * The default user home directory.
     */
    public static final File DEFAULT_GRADLE_USER_HOME = new File(System.getProperty("user.home") + "/.gradle");

    /**
     * Specifies the detail to include in stacktraces.
     */
    public enum ShowStacktrace {
        INTERNAL_EXCEPTIONS, ALWAYS, ALWAYS_FULL
    }

    private List<String> taskNames = new ArrayList<String>();
    private Set<String> excludedTaskNames = new HashSet<String>();
    private ProjectDependenciesBuildInstruction projectDependenciesBuildInstruction
            = new ProjectDependenciesBuildInstruction(Collections.<String>emptyList());
    private File currentDir;
    private boolean searchUpwards = true;
    private Map<String, String> projectProperties = new HashMap<String, String>();
    private Map<String, String> systemPropertiesArgs = new HashMap<String, String>();
    private File gradleUserHomeDir = new File(GUtil.elvis(System.getProperty(GRADLE_USER_HOME_PROPERTY_KEY), DEFAULT_GRADLE_USER_HOME.getAbsolutePath()));
    private CacheUsage cacheUsage = CacheUsage.ON;
    private ScriptSource buildScriptSource;
    private ScriptSource settingsScriptSource;
    private BuildExecuter buildExecuter;
    private ProjectSpec defaultProjectSelector;
    private LogLevel logLevel = LogLevel.LIFECYCLE;
    private ShowStacktrace showStacktrace = ShowStacktrace.INTERNAL_EXCEPTIONS;
    private File buildFile;
    private List<File> initScripts = new ArrayList<File>();
<<<<<<< HEAD
    private boolean showHelp;
    private boolean showVersion;
    private boolean launchGUI;
    private boolean noDaemon;
    private boolean foreground;
    private boolean stopDaemon;
=======
>>>>>>> 7957fe33
    private boolean dryRun;
    private boolean noOpt;
    private boolean colorOutput = true;
    private boolean profile;

    /**
     * Creates a {@code StartParameter} with default values. This is roughly equivalent to running Gradle on the
     * command-line with no arguments.
     */
    public StartParameter() {
        setCurrentDir(null);
    }

    /**
     * Duplicates this {@code StartParameter} instance.
     *
     * @return the new parameters.
     */
    public StartParameter newInstance() {
        StartParameter startParameter = new StartParameter();
        startParameter.buildFile = buildFile;
        startParameter.taskNames = taskNames;
        startParameter.projectDependenciesBuildInstruction = projectDependenciesBuildInstruction;
        startParameter.currentDir = currentDir;
        startParameter.searchUpwards = searchUpwards;
        startParameter.projectProperties = projectProperties;
        startParameter.systemPropertiesArgs = systemPropertiesArgs;
        startParameter.gradleUserHomeDir = gradleUserHomeDir;
        startParameter.cacheUsage = cacheUsage;
        startParameter.buildScriptSource = buildScriptSource;
        startParameter.settingsScriptSource = settingsScriptSource;
        startParameter.initScripts = new ArrayList<File>(initScripts); 
        startParameter.buildExecuter = buildExecuter;
        startParameter.defaultProjectSelector = defaultProjectSelector;
        startParameter.logLevel = logLevel;
        startParameter.colorOutput = colorOutput;
        startParameter.showStacktrace = showStacktrace;
        startParameter.dryRun = dryRun;
        startParameter.noOpt = noOpt;
        startParameter.profile = profile;
        return startParameter;
    }

    /**
     * <p>Creates the parameters for a new build, using these parameters as a template. Copies the environmental
     * properties from this parameter (eg gradle user home dir, etc), but does not copy the build specific properties
     * (eg task names).</p>
     *
     * @return The new parameters.
     */
    public StartParameter newBuild() {
        StartParameter startParameter = new StartParameter();
        startParameter.gradleUserHomeDir = gradleUserHomeDir;
        startParameter.cacheUsage = cacheUsage;
        startParameter.logLevel = logLevel;
        startParameter.colorOutput = colorOutput;
        startParameter.profile = profile;
        return startParameter;
    }

    public boolean equals(Object obj) {
        return EqualsBuilder.reflectionEquals(this, obj);
    }

    public int hashCode() {
        return HashCodeBuilder.reflectionHashCode(this);
    }

    /**
     * Returns the build file to use to select the default project. Returns null when the build file is not used to
     * select the default project.
     *
     * @return The build file. May be null.
     */
    public File getBuildFile() {
        return buildFile;
    }

    /**
     * Sets the build file to use to select the default project. Use null to disable selecting the default project using
     * the build file.
     *
     * @param buildFile The build file. May be null.
     */
    public void setBuildFile(File buildFile) {
        if (buildFile == null) {
            this.buildFile = null;
            setCurrentDir(null);
        } else {
            this.buildFile = GFileUtils.canonicalise(buildFile);
            currentDir = this.buildFile.getParentFile();
            defaultProjectSelector = new BuildFileProjectSpec(this.buildFile);
        }
    }

    /**
     * <p>Returns the {@link ScriptSource} to use for the build file for this build. Returns null when the default build
     * file(s) are to be used. This source is used for <em>all</em> projects included in the build.</p>
     *
     * @return The build file source, or null to use the defaults.
     */
    public ScriptSource getBuildScriptSource() {
        return buildScriptSource;
    }

    /**
     * <p>Returns the {@link ScriptSource} to use for the settings script for this build. Returns null when the default
     * settings script is to be used.</p>
     *
     * @return The settings script source, or null to use the default.
     */
    public ScriptSource getSettingsScriptSource() {
        return settingsScriptSource;
    }

    /**
     * <p>Sets the {@link ScriptSource} to use for the settings script. Set to null to use the default settings
     * script.</p>
     *
     * @param settingsScriptSource The settings script source.
     */
    public void setSettingsScriptSource(ScriptSource settingsScriptSource) {
        this.settingsScriptSource = settingsScriptSource;
    }

    /**
     * <p>Specifies that the given script should be used as the build file for this build. Uses an empty settings file.
     * </p>
     *
     * @param buildScriptText The script to use as the build file.
     * @return this
     */
    public StartParameter useEmbeddedBuildFile(String buildScriptText) {
        return setBuildScriptSource(new StringScriptSource("embedded build file", buildScriptText));
    }
    
    /**
     * <p>Specifies that the given script should be used as the build file for this build. Uses an empty settings file.
     * </p>
     *
     * @param buildScript The script to use as the build file.
     * @return this
     */
    public StartParameter setBuildScriptSource(ScriptSource buildScript) {
        buildScriptSource = buildScript;
        settingsScriptSource = new StringScriptSource("empty settings file", "");
        searchUpwards = false;
        return this;
    }

    /**
     * <p>Returns the {@link BuildExecuter} to use for the build.</p>
     *
     * @return The {@link BuildExecuter}. Never returns null.
     */
    public BuildExecuter getBuildExecuter() {
        BuildExecuter executer = buildExecuter;
        if (executer == null) {
            executer = new DefaultBuildExecuter(taskNames, excludedTaskNames);
        }
        if (dryRun) {
            executer = new DryRunBuildExecuter(executer);
        }
        return executer;
    }

    /**
     * <p>Sets the {@link BuildExecuter} to use for the build. You can use the method to change the algorithm used to
     * execute the build, by providing your own {@code BuildExecuter} implementation.</p>
     *
     * <p> Set to null to use the default executer. When this property is set to a non-null value, the taskNames and
     * mergedBuild properties are ignored.</p>
     *
     * @param buildExecuter The executer to use, or null to use the default executer.
     */
    public void setBuildExecuter(BuildExecuter buildExecuter) {
        this.buildExecuter = buildExecuter;
    }

    /**
     * Returns the names of the tasks to execute in this build. When empty, the default tasks for the project will be
     * executed.
     *
     * @return the names of the tasks to execute in this build. Never returns null.
     */
    public List<String> getTaskNames() {
        return taskNames;
    }

    /**
     * <p>Sets the tasks to execute in this build. Set to an empty list, or null, to execute the default tasks for the
     * project. The tasks are executed in the order provided, subject to dependency between the tasks.</p>
     *
     * @param taskNames the names of the tasks to execute in this build.
     */
    public void setTaskNames(Collection<String> taskNames) {
        this.taskNames = !GUtil.isTrue(taskNames) ? new ArrayList<String>() : new ArrayList<String>(taskNames);
        buildExecuter = null;
    }

    /**
     * Returns the names of the tasks to be excluded from this build. When empty, no tasks are excluded from the build.
     *
     * @return The names of the excluded tasks. Returns an empty set if there are no such tasks.
     */
    public Set<String> getExcludedTaskNames() {
        return excludedTaskNames;
    }

    /**
     * Sets the tasks to exclude from this build.
     *
     * @param excludedTaskNames The task names. Can be null.
     */
    public void setExcludedTaskNames(Collection<String> excludedTaskNames) {
        this.excludedTaskNames = !GUtil.isTrue(excludedTaskNames) ? new HashSet<String>() : new HashSet<String>(excludedTaskNames);
    }

    /**
     * Returns the directory to use to select the default project, and to search for the settings file.
     *
     * @return The current directory. Never returns null.
     */
    public File getCurrentDir() {
        return currentDir;
    }

    /**
     * Sets the directory to use to select the default project, and to search for the settings file. Set to null to use
     * the default current directory.
     *
     * @param currentDir The directory. Should not be null.
     */
    public void setCurrentDir(File currentDir) {
        if (currentDir != null) {
            this.currentDir = GFileUtils.canonicalise(currentDir);
        } else {
            this.currentDir = GFileUtils.canonicalise(new File(System.getProperty("user.dir")));
        }
        defaultProjectSelector = null;
    }

    public boolean isSearchUpwards() {
        return searchUpwards;
    }

    public void setSearchUpwards(boolean searchUpwards) {
        this.searchUpwards = searchUpwards;
    }

    public Map<String, String> getProjectProperties() {
        return projectProperties;
    }

    public void setProjectProperties(Map<String, String> projectProperties) {
        this.projectProperties = projectProperties;
    }

    public Map<String, String> getSystemPropertiesArgs() {
        return systemPropertiesArgs;
    }

    public void setSystemPropertiesArgs(Map<String, String> systemPropertiesArgs) {
        this.systemPropertiesArgs = systemPropertiesArgs;
    }

    /**
     * Returns the directory to use as the user home directory.
     *
     * @return The home directory.
     */
    public File getGradleUserHomeDir() {
        return gradleUserHomeDir;
    }

    /**
     * Sets the directory to use as the user home directory. Set to null to use the default directory.
     *
     * @param gradleUserHomeDir The home directory. May be null.
     */
    public void setGradleUserHomeDir(File gradleUserHomeDir) {
        this.gradleUserHomeDir = gradleUserHomeDir == null ? DEFAULT_GRADLE_USER_HOME : GFileUtils.canonicalise(gradleUserHomeDir);
    }

    public ProjectDependenciesBuildInstruction getProjectDependenciesBuildInstruction() {
        return projectDependenciesBuildInstruction;
    }

    public void setProjectDependenciesBuildInstruction(
            ProjectDependenciesBuildInstruction projectDependenciesBuildInstruction) {
        this.projectDependenciesBuildInstruction = projectDependenciesBuildInstruction;
    }

    public CacheUsage getCacheUsage() {
        return cacheUsage;
    }

    public void setCacheUsage(CacheUsage cacheUsage) {
        this.cacheUsage = cacheUsage;
    }

    public boolean isDryRun() {
        return dryRun;
    }

    public void setDryRun(boolean dryRun) {
        this.dryRun = dryRun;
    }

    public boolean isNoOpt() {
        return noOpt;
    }

    public void setNoOpt(boolean noOpt) {
        this.noOpt = noOpt;
    }

    /**
     * Sets the settings file to use for the build. Use null to use the default settings file.
     *
     * @param settingsFile The settings file to use. May be null.
     */
    public void setSettingsFile(File settingsFile) {
        if (settingsFile == null) {
            settingsScriptSource = null;
        } else {
            File canonicalFile = GFileUtils.canonicalise(settingsFile);
            currentDir = canonicalFile.getParentFile();
            settingsScriptSource = new UriScriptSource("settings file", canonicalFile);
        }
    }

    /**
     * Adds the given file to the list of init scripts that are run before the build starts.  This list is in
     * addition to the user init script located in ${user.home}/.gradle/init.gradle.
     * @param initScriptFile The init script to be run during the Gradle invocation.
     */
    public void addInitScript(File initScriptFile)
    {
        initScripts.add(initScriptFile);
    }

    public void setInitScripts(List<File> initScripts) {
        this.initScripts = initScripts;
    }

    /**
     * Returns all explicitly added init scripts that will be run before the build starts.  This list does not
     * contain the user init script located in ${user.home}/.gradle/init.gradle, even though that init script
     * will also be run.
     * @return list of all explicitly added init scripts.
     */
    public List<File> getInitScripts() {
        return Collections.unmodifiableList(initScripts);
    }

    public LogLevel getLogLevel() {
        return logLevel;
    }

    public void setLogLevel(LogLevel logLevel) {
        this.logLevel = logLevel;
    }

    public ShowStacktrace getShowStacktrace() {
        return showStacktrace;
    }

    public void setShowStacktrace(ShowStacktrace showStacktrace) {
        this.showStacktrace = showStacktrace;
    }

    /**
     * Returns the selector used to choose the default project of the build. This is the project used as the starting
     * point for resolving task names, and for determining the default tasks.
     *
     * @return The default project. Never returns null.
     */
    public ProjectSpec getDefaultProjectSelector() {
        return defaultProjectSelector != null ? defaultProjectSelector : new DefaultProjectSpec(currentDir);
    }

    /**
     * Sets the selector used to choose the default project of the build.
     *
     * @param defaultProjectSelector The selector. Should not be null.
     */
    public void setDefaultProjectSelector(ProjectSpec defaultProjectSelector) {
        this.defaultProjectSelector = defaultProjectSelector;
    }

    /**
     * Sets the project directory to use to select the default project. Use null to use the default criteria for
     * selecting the default project.
     *
     * @param projectDir The project directory. May be null.
     */
    public void setProjectDir(File projectDir) {
        if (projectDir == null) {
            setCurrentDir(null);
        } else {
            File canonicalFile = GFileUtils.canonicalise(projectDir);
            currentDir = canonicalFile;
            defaultProjectSelector = new ProjectDirectoryProjectSpec(canonicalFile);
        }
    }

    /**
     * Returns true if logging output should be displayed in color when Gradle is running in a terminal which supports
     * color output. The default value is true.
     *
     * @return true if logging output should be displayed in color.
     */
    public boolean isColorOutput() {
        return colorOutput;
    }

    /**
     * Specifies whether logging output should be displayed in color.
     *
     * @param colorOutput true if logging output should be displayed in color.
     */
    public void setColorOutput(boolean colorOutput) {
        this.colorOutput = colorOutput;
    }
    
    public boolean isForeground() {
        return foreground;
    }

    public void setForeground(boolean foreground) {
        this.foreground = foreground;
    }

    public boolean isNoDaemon() {
        return noDaemon;
    }

    public void setNoDaemon(boolean noDaemon) {
        this.noDaemon = noDaemon;
    }

    public boolean isStopDaemon() {
        return stopDaemon;
    }

    public void setStopDaemon(boolean stopDaemon) {
        this.stopDaemon = stopDaemon;
    }

    /**
     * Specifies if a profile report should be generated.
     * @param profile true if a profile report should be generated
     */
    public void setProfile(boolean profile) {
        this.profile = profile;
    }

    /**
     * Returns true if a profile report will be generated.
     * @return
     */
    public boolean isProfile() {
        return profile;
    }

    @Override
    public String toString() {
        return "StartParameter{" +
                "taskNames=" + taskNames +
                ", excludedTaskNames=" + excludedTaskNames +
                ", currentDir=" + currentDir +
                ", searchUpwards=" + searchUpwards +
                ", projectProperties=" + projectProperties +
                ", systemPropertiesArgs=" + systemPropertiesArgs +
                ", gradleUserHomeDir=" + gradleUserHomeDir +
                ", cacheUsage=" + cacheUsage +
                ", buildScriptSource=" + buildScriptSource +
                ", settingsScriptSource=" + settingsScriptSource +
                ", buildExecuter=" + buildExecuter +
                ", defaultProjectSelector=" + defaultProjectSelector +
                ", logLevel=" + logLevel +
                ", showStacktrace=" + showStacktrace +
                ", buildFile=" + buildFile +
                ", initScripts=" + initScripts +
                ", dryRun=" + dryRun +
                ", noOpt=" + noOpt +
                ", profile=" + profile +
                '}';
    }
}<|MERGE_RESOLUTION|>--- conflicted
+++ resolved
@@ -20,16 +20,11 @@
 import org.apache.commons.lang.builder.HashCodeBuilder;
 import org.gradle.api.internal.artifacts.ProjectDependenciesBuildInstruction;
 import org.gradle.api.logging.LogLevel;
-import org.gradle.execution.BuildExecuter;
-import org.gradle.execution.DefaultBuildExecuter;
-import org.gradle.execution.DryRunBuildExecuter;
+import org.gradle.execution.*;
+import org.gradle.groovy.scripts.UriScriptSource;
 import org.gradle.groovy.scripts.ScriptSource;
 import org.gradle.groovy.scripts.StringScriptSource;
-import org.gradle.groovy.scripts.UriScriptSource;
-import org.gradle.initialization.BuildFileProjectSpec;
-import org.gradle.initialization.DefaultProjectSpec;
-import org.gradle.initialization.ProjectDirectoryProjectSpec;
-import org.gradle.initialization.ProjectSpec;
+import org.gradle.initialization.*;
 import org.gradle.util.GFileUtils;
 import org.gradle.util.GUtil;
 
@@ -80,15 +75,6 @@
     private ShowStacktrace showStacktrace = ShowStacktrace.INTERNAL_EXCEPTIONS;
     private File buildFile;
     private List<File> initScripts = new ArrayList<File>();
-<<<<<<< HEAD
-    private boolean showHelp;
-    private boolean showVersion;
-    private boolean launchGUI;
-    private boolean noDaemon;
-    private boolean foreground;
-    private boolean stopDaemon;
-=======
->>>>>>> 7957fe33
     private boolean dryRun;
     private boolean noOpt;
     private boolean colorOutput = true;
@@ -514,30 +500,6 @@
     public void setColorOutput(boolean colorOutput) {
         this.colorOutput = colorOutput;
     }
-    
-    public boolean isForeground() {
-        return foreground;
-    }
-
-    public void setForeground(boolean foreground) {
-        this.foreground = foreground;
-    }
-
-    public boolean isNoDaemon() {
-        return noDaemon;
-    }
-
-    public void setNoDaemon(boolean noDaemon) {
-        this.noDaemon = noDaemon;
-    }
-
-    public boolean isStopDaemon() {
-        return stopDaemon;
-    }
-
-    public void setStopDaemon(boolean stopDaemon) {
-        this.stopDaemon = stopDaemon;
-    }
 
     /**
      * Specifies if a profile report should be generated.
